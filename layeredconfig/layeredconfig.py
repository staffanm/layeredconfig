--- conflicted
+++ resolved
@@ -153,24 +153,6 @@
         else:
             return default
 
-<<<<<<< HEAD
-# These are methods i'd like to implement next
-#
-#    @staticmethod
-#    def where(config, key):
-#        """returns the identifier of a source where a given key is found, or None."""
-#        pass
-#
-#    @staticmethod
-#    def dump(config):
-#        """Returns the contents of config as a dict."""
-#        pass
-#
-#    @staticmethod
-#    def load(config, d):
-#        """Recreates a dump()ed config object."""
-#        pass
-=======
     @staticmethod
     def dump(config):
         """Returns the contents of config as a dict."""
@@ -198,7 +180,6 @@
     #    def load(config, d):
     #        """Recreates a dump()ed config object."""
     #        pass
->>>>>>> 48fe6ba1
 
     @staticmethod
     def datetimeconvert(value):
